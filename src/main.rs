mod cache;
mod encryption;
mod filesystem;
mod inode;
mod key_management;
mod lock_manager;
mod nbd;
mod nfs;
mod operations;
mod permissions;

#[cfg(test)]
mod test_helpers;

#[cfg(test)]
mod posix_tests;

use crate::filesystem::{CacheConfig, S3Config, SlateDbFs};
use crate::nbd::NBDServer;
use std::sync::Arc;
use tracing::info;

#[cfg(not(target_env = "msvc"))]
use tikv_jemallocator::Jemalloc;

#[cfg(not(target_env = "msvc"))]
#[global_allocator]
static GLOBAL: Jemalloc = Jemalloc;

const HOSTPORT: u32 = 2049;

// ANSI color codes
const RED: &str = "\x1b[31m";
const GREEN: &str = "\x1b[32m";
const YELLOW: &str = "\x1b[33m";
const BLUE: &str = "\x1b[34m";
const CYAN: &str = "\x1b[36m";
const BOLD: &str = "\x1b[1m";
const RESET: &str = "\x1b[0m";

fn validate_environment() -> Result<(), Box<dyn std::error::Error>> {
    let mut missing_vars = Vec::new();

    if std::env::var("SLATEDB_CACHE_DIR").is_err() {
        missing_vars.push("SLATEDB_CACHE_DIR");
    }

    if std::env::var("SLATEDB_CACHE_SIZE_GB").is_err() {
        missing_vars.push("SLATEDB_CACHE_SIZE_GB");
    }

    if std::env::var("ZEROFS_ENCRYPTION_PASSWORD").is_err() {
        missing_vars.push("ZEROFS_ENCRYPTION_PASSWORD");
    }

    if !missing_vars.is_empty() {
        eprintln!(
            "{}{}Error:{} Missing required environment variables: {}{}{}",
            BOLD,
            RED,
            RESET,
            RED,
            missing_vars.join(", "),
            RESET
        );
        eprintln!();
        eprintln!("{BOLD}{CYAN}ZeroFS Configuration Guide{RESET}");
        eprintln!("{CYAN}==========================={RESET}");
        eprintln!();
        eprintln!("{YELLOW}Required Environment Variables:{RESET}");
        eprintln!(
            "  {BOLD}SLATEDB_CACHE_DIR{RESET}              - Local directory for caching data"
        );
        eprintln!(
            "  {BOLD}SLATEDB_CACHE_SIZE_GB{RESET}          - Maximum cache size in GB (e.g., 10)"
        );
        eprintln!("  {BOLD}ZEROFS_ENCRYPTION_PASSWORD{RESET}     - Password for data encryption");
        eprintln!();
        eprintln!("{YELLOW}Optional AWS S3 Configuration:{RESET}");
        eprintln!(
            "  {BLUE}AWS_ENDPOINT_URL{RESET}               - S3 endpoint URL (default: AWS S3)"
        );
        eprintln!(
            "  {BLUE}AWS_S3_BUCKET{RESET}                  - S3 bucket name (default: slatedb)"
        );
        eprintln!("  {BLUE}AWS_ACCESS_KEY_ID{RESET}              - AWS access key");
        eprintln!("  {BLUE}AWS_SECRET_ACCESS_KEY{RESET}          - AWS secret key");
        eprintln!(
            "  {BLUE}AWS_DEFAULT_REGION{RESET}             - AWS region (default: us-east-1)"
        );
        eprintln!(
            "  {BLUE}AWS_ALLOW_HTTP{RESET}                 - Allow HTTP endpoints (default: false)"
        );
        eprintln!();
        eprintln!("{YELLOW}Optional ZeroFS Configuration:{RESET}");
        eprintln!("  {BLUE}ZEROFS_MEMORY_CACHE_SIZE_GB{RESET}    - Memory cache size in GB");
        eprintln!(
            "  {BLUE}ZEROFS_NBD_PORTS{RESET}               - Comma-separated NBD server ports"
        );
        eprintln!(
            "  {BLUE}ZEROFS_NBD_DEVICE_SIZES_GB{RESET}     - Comma-separated NBD device sizes in GB"
        );
        eprintln!(
            "  {BLUE}ZEROFS_NEW_PASSWORD{RESET}            - New password when changing encryption"
        );
        eprintln!();
        eprintln!("{YELLOW}Logging Configuration:{RESET}");
        eprintln!(
            "  {BLUE}RUST_LOG{RESET}                       - Log level (default: error,zerofs=info)"
        );
        eprintln!();
        eprintln!("{GREEN}Usage Examples:{RESET}");
        eprintln!("{GREEN}---------------{RESET}");
        eprintln!();
        eprintln!("{CYAN}Basic usage:{RESET}");
        eprintln!("  export SLATEDB_CACHE_DIR=/tmp/zerofs-cache");
        eprintln!("  export SLATEDB_CACHE_SIZE_GB=10");
        eprintln!("  export ZEROFS_ENCRYPTION_PASSWORD='your-secure-password'");
        eprintln!("  zerofs [path]");
        eprintln!();
        eprintln!("{CYAN}With S3 backend:{RESET}");
        eprintln!("  export AWS_ACCESS_KEY_ID='your-access-key'");
        eprintln!("  export AWS_SECRET_ACCESS_KEY='your-secret-key'");
        eprintln!("  export AWS_S3_BUCKET='my-bucket'");
        eprintln!("  # ... other required vars ...");
        eprintln!("  zerofs s3://my-bucket/path");
        eprintln!();
        eprintln!("{CYAN}Change encryption password:{RESET}");
        eprintln!("  export ZEROFS_NEW_PASSWORD='new-password'");
        eprintln!("  # ... other required vars ...");
        eprintln!("  zerofs [path]");

        std::process::exit(1);
    }

    if let Ok(size_str) = std::env::var("SLATEDB_CACHE_SIZE_GB") {
        if size_str.parse::<f64>().is_err() {
            eprintln!("{BOLD}{RED}Error:{RESET} SLATEDB_CACHE_SIZE_GB must be a valid number");
            eprintln!("Current value: {RED}'{size_str}'{RESET}");
            eprintln!("Example: {GREEN}SLATEDB_CACHE_SIZE_GB=10{RESET}");
            std::process::exit(1);
        }
    }

<<<<<<< HEAD
const DEFAULT_NFS_IP: &'static str = "127.0.0.1";
const DEFAULT_NFS_PORT: u32 = 2049;
=======
    Ok(())
}
>>>>>>> 2ca8ce53

#[tokio::main]
async fn main() -> Result<(), Box<dyn std::error::Error>> {
    use tracing_subscriber::EnvFilter;

    validate_environment()?;

    let filter = EnvFilter::try_from_default_env().unwrap_or_else(|_| {
        // Default: info for zerofs, error for slatedb to reduce noise
        EnvFilter::new("error,zerofs=info")
    });

    tracing_subscriber::fmt()
        .with_env_filter(filter)
        .with_writer(std::io::stderr)
        .init();

    let args: Vec<String> = std::env::args().collect();

    let s3_config = S3Config {
        endpoint: std::env::var("AWS_ENDPOINT_URL").unwrap_or_else(|_| "".to_string()),
        bucket_name: std::env::var("AWS_S3_BUCKET").unwrap_or_else(|_| "slatedb".to_string()),
        access_key_id: std::env::var("AWS_ACCESS_KEY_ID").unwrap_or_else(|_| "".to_string()),
        secret_access_key: std::env::var("AWS_SECRET_ACCESS_KEY")
            .unwrap_or_else(|_| "".to_string()),
        region: std::env::var("AWS_DEFAULT_REGION").unwrap_or_else(|_| "us-east-1".to_string()),
        allow_http: std::env::var("AWS_ALLOW_HTTP").unwrap_or_else(|_| "false".to_string())
            == "true",
    };

    let db_path = args.get(1).cloned().unwrap_or_else(|| "test".to_string());

    let cache_config = CacheConfig {
        root_folder: std::env::var("SLATEDB_CACHE_DIR")
            .expect("SLATEDB_CACHE_DIR environment variable is required"),
        max_cache_size_gb: std::env::var("SLATEDB_CACHE_SIZE_GB")
            .expect("SLATEDB_CACHE_SIZE_GB environment variable is required")
            .parse::<f64>()
            .expect("SLATEDB_CACHE_SIZE_GB must be a valid number"),
        memory_cache_size_gb: std::env::var("ZEROFS_MEMORY_CACHE_SIZE_GB")
            .ok()
            .and_then(|s| s.parse::<f64>().ok()),
    };

    if cache_config.max_cache_size_gb <= 0.0 {
        return Err("SLATEDB_CACHE_SIZE_GB must be a positive number".into());
    }

    info!("Starting SlateDB NFS server with S3 backend");

    if !s3_config.endpoint.is_empty() {
        info!("S3 Endpoint: {}", s3_config.endpoint);
    }
    info!("S3 Bucket: {}", s3_config.bucket_name);
    info!("S3 Region: {}", s3_config.region);
    info!("S3 Path: {}", db_path);
    info!("Cache Directory: {}", cache_config.root_folder);
    info!("Cache Size: {} GB", cache_config.max_cache_size_gb);

    let password = std::env::var("ZEROFS_ENCRYPTION_PASSWORD")
        .expect("ZEROFS_ENCRYPTION_PASSWORD should be validated");

    info!("Loading or initializing encryption key");

    let temp_fs = SlateDbFs::dangerous_new_with_s3_unencrypted_for_key_management_only(
        s3_config.clone(),
        cache_config.clone(),
        db_path.clone(),
    )
    .await?;

    if let Ok(new_password) = std::env::var("ZEROFS_NEW_PASSWORD") {
        info!("Password change requested - changing encryption password");

        match key_management::change_encryption_password(&temp_fs.db, &password, &new_password)
            .await
        {
            Ok(()) => {
                info!("✓ Encryption password changed successfully!");
                info!("");
                info!("IMPORTANT: Please restart the program with:");
                info!("  - ZEROFS_ENCRYPTION_PASSWORD set to your new password");
                info!("  - ZEROFS_NEW_PASSWORD environment variable removed");
                info!("");
                info!("Example:");
                info!("  unset ZEROFS_NEW_PASSWORD");
                info!(
                    "  ZEROFS_ENCRYPTION_PASSWORD='{}' zerofs {}",
                    new_password, db_path
                );
                std::process::exit(0);
            }
            Err(e) => {
                eprintln!("✗ Failed to change encryption password: {e}");
                eprintln!(
                    "  This usually means the database was not initialized yet: cannot change a password that does not exists."
                );
                std::process::exit(1);
            }
        }
    }

    let encryption_key =
        key_management::load_or_init_encryption_key(&temp_fs.db, &password).await?;

    // Flush and properly close the temporary database to avoid fencing issues
    temp_fs.db.flush().await?;
    // Give background tasks a moment to complete after flush
    tokio::time::sleep(tokio::time::Duration::from_millis(100)).await;
    temp_fs.db.close().await?;
    drop(temp_fs);

    info!("Encryption key loaded successfully");

    let fs = SlateDbFs::new_with_s3(s3_config, cache_config, db_path, encryption_key).await?;

    // Parse NBD device configuration from environment
    let nbd_ports = std::env::var("ZEROFS_NBD_PORTS").unwrap_or_else(|_| "".to_string());
    let nbd_device_sizes =
        std::env::var("ZEROFS_NBD_DEVICE_SIZES_GB").unwrap_or_else(|_| "".to_string());

    let fs_arc = Arc::new(fs);

    // Start NFS server
    let zerofs_nfs_host_ip = std::env::var("ZEROFS_NFS_HOST_IP")
        .unwrap_or_else(|_| DEFAULT_NFS_IP.to_string());

    let zerofs_nfs_host_port = std::env::var("ZEROFS_NFS_HOST_PORT")
        .map_or_else(|_| Ok(DEFAULT_NFS_PORT), |port| port.parse::<u32>())
        .expect("ZEROFS_NFS_HOST_PORT must be a valid port number");

    let nfs_fs = Arc::clone(&fs_arc);
    let nfs_handle = tokio::spawn(async move {
<<<<<<< HEAD
        let listener =
            NFSTcpListener::bind(&format!("{zerofs_nfs_host_ip}:{zerofs_nfs_host_port}"), (*nfs_fs).clone()).await?;
        info!("NFS server listening on {zerofs_nfs_host_ip}:{zerofs_nfs_host_port}");
        listener.handle_forever().await
=======
        match crate::nfs::start_nfs_server((*nfs_fs).clone(), HOSTPORT).await {
            Ok(()) => Ok(()),
            Err(e) => Err(std::io::Error::other(e.to_string())),
        }
>>>>>>> 2ca8ce53
    });

    // Start NBD servers if configured
    let mut nbd_handles = Vec::new();
    if !nbd_ports.is_empty() {
        // Create .nbd directory once before starting any NBD servers
        {
            use zerofs_nfsserve::nfs::{nfsstring, sattr3, set_mode3};
            use zerofs_nfsserve::vfs::{AuthContext, NFSFileSystem};

            let auth = AuthContext {
                uid: 0,
                gid: 0,
                gids: vec![],
            };
            let nbd_name = nfsstring(b".nbd".to_vec());

            match fs_arc.lookup(&auth, 0, &nbd_name).await {
                Ok(_) => info!(".nbd directory already exists"),
                Err(_) => {
                    let attr = sattr3 {
                        mode: set_mode3::mode(0o755),
                        uid: zerofs_nfsserve::nfs::set_uid3::uid(0),
                        gid: zerofs_nfsserve::nfs::set_gid3::gid(0),
                        size: zerofs_nfsserve::nfs::set_size3::Void,
                        atime: zerofs_nfsserve::nfs::set_atime::DONT_CHANGE,
                        mtime: zerofs_nfsserve::nfs::set_mtime::DONT_CHANGE,
                    };
                    fs_arc
                        .mkdir(&auth, 0, &nbd_name, &attr)
                        .await
                        .map_err(|e| format!("Failed to create .nbd directory: {e:?}"))?;
                    info!("Created .nbd directory");
                }
            }
        }
        let ports: Vec<u16> = nbd_ports
            .split(',')
            .filter_map(|s| s.trim().parse().ok())
            .collect();

        let sizes: Vec<u64> = nbd_device_sizes
            .split(',')
            .filter_map(|s| s.trim().parse::<f64>().ok())
            .map(|gb| (gb * 1024.0 * 1024.0 * 1024.0) as u64)
            .collect();

        if ports.len() != sizes.len() {
            return Err("ZEROFS_NBD_PORTS and ZEROFS_NBD_DEVICE_SIZES_GB must have the same number of entries".into());
        }

        for (&port, &size) in ports.iter().zip(sizes.iter()) {
            let mut nbd_server = NBDServer::new(Arc::clone(&fs_arc), port);
            nbd_server.add_device(format!("device_{port}"), size);

            info!(
                "Starting NBD server on port {} with device size {} GB",
                port,
                size as f64 / (1024.0 * 1024.0 * 1024.0)
            );

            let nbd_handle = tokio::spawn(async move {
                if let Err(e) = nbd_server.start().await {
                    if e.kind() == std::io::ErrorKind::InvalidInput
                        && e.to_string().contains("size mismatch")
                    {
                        eprintln!("NBD Device Size Error: {e}");
                        eprintln!();
                        eprintln!("To fix this issue:");
                        eprintln!("   • Use the same device size as before, OR");
                        eprintln!("   • Delete the existing device file via NFS and restart");
                        eprintln!("   • Example: rm /mnt/zerofs/.nbd/device_{port}");
                        std::process::exit(1);
                    }
                    Err(e)
                } else {
                    Ok(())
                }
            });
            nbd_handles.push(nbd_handle);
        }
    }

    // Wait for either NFS or any NBD server to complete (or error)
    if nbd_handles.is_empty() {
        nfs_handle.await??;
    } else {
        tokio::select! {
            result = nfs_handle => {
                result??;
            }
            result = futures::future::select_all(nbd_handles) => {
                match result {
                    (Ok(Ok(())), _, _) => {
                        info!("NBD server completed successfully");
                    }
                    (Ok(Err(e)), _, _) => {
                        return Err(e.into());
                    }
                    (Err(e), _, _) => {
                        return Err(e.into());
                    }
                }
            }
        }
    }

    Ok(())
}<|MERGE_RESOLUTION|>--- conflicted
+++ resolved
@@ -27,7 +27,8 @@
 #[global_allocator]
 static GLOBAL: Jemalloc = Jemalloc;
 
-const HOSTPORT: u32 = 2049;
+const DEFAULT_NFS_IP: &str = "127.0.0.1";
+const DEFAULT_NFS_PORT: u32 = 2049;
 
 // ANSI color codes
 const RED: &str = "\x1b[31m";
@@ -103,6 +104,12 @@
         eprintln!(
             "  {BLUE}ZEROFS_NEW_PASSWORD{RESET}            - New password when changing encryption"
         );
+        eprintln!(
+            "  {BLUE}ZEROFS_NFS_HOST_IP{RESET}             - NFS server bind IP (default: 127.0.0.1)"
+        );
+        eprintln!(
+            "  {BLUE}ZEROFS_NFS_HOST_PORT{RESET}           - NFS server port (default: 2049)"
+        );
         eprintln!();
         eprintln!("{YELLOW}Logging Configuration:{RESET}");
         eprintln!(
@@ -142,13 +149,8 @@
         }
     }
 
-<<<<<<< HEAD
-const DEFAULT_NFS_IP: &'static str = "127.0.0.1";
-const DEFAULT_NFS_PORT: u32 = 2049;
-=======
     Ok(())
 }
->>>>>>> 2ca8ce53
 
 #[tokio::main]
 async fn main() -> Result<(), Box<dyn std::error::Error>> {
@@ -282,17 +284,10 @@
 
     let nfs_fs = Arc::clone(&fs_arc);
     let nfs_handle = tokio::spawn(async move {
-<<<<<<< HEAD
-        let listener =
-            NFSTcpListener::bind(&format!("{zerofs_nfs_host_ip}:{zerofs_nfs_host_port}"), (*nfs_fs).clone()).await?;
-        info!("NFS server listening on {zerofs_nfs_host_ip}:{zerofs_nfs_host_port}");
-        listener.handle_forever().await
-=======
-        match crate::nfs::start_nfs_server((*nfs_fs).clone(), HOSTPORT).await {
+        match crate::nfs::start_nfs_server_with_config((*nfs_fs).clone(), &zerofs_nfs_host_ip, zerofs_nfs_host_port).await {
             Ok(()) => Ok(()),
             Err(e) => Err(std::io::Error::other(e.to_string())),
         }
->>>>>>> 2ca8ce53
     });
 
     // Start NBD servers if configured
