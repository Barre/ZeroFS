[package]
name = "zerofs"
version = "0.1.0"
edition = "2024"

[profile.release]
lto = true
opt-level = 3
codegen-units = 1
strip = true

[profile.ci]
inherits = "release"
lto = false
codegen-units = 16

[dependencies]
zerofs_nfsserve = "0.11.0"
tokio = { version = "1.46", features = ["full"] }
async-trait = "0.1"
tracing = "0.1"
tracing-subscriber = { version = "0.3", features = ["env-filter"] }
slatedb = { git = "https://github.com/slatedb/slatedb.git", rev = "2fe991affaed8e2cb9caf3eed73589367484f09a" }
object_store = { version = "0.12.3", features = ["aws", "azure", "gcp"] }
bytes = "1.5"
serde = { version = "1.0", features = ["derive"] }
bincode = "1.3"
rand = "0.8"
futures = "0.3"
foyer = "0.18"
foyer-common = "0.18"
chacha20poly1305 = "0.10"
hkdf = "0.12"
sha2 = "0.10"
zstd = "0.13"
anyhow = "1.0"
hex = "0.4"
argon2 = "0.5"
url = "2.5"
deku = "0.19"
thiserror = "2.0"
<<<<<<< HEAD
comfy-table = "7.1"
num-format = "0.4"
=======
>>>>>>> 77dcd699

[target.'cfg(not(target_env = "msvc"))'.dependencies]
tikv-jemallocator = { version = "0.6.0", features = ["background_threads"] }<|MERGE_RESOLUTION|>--- conflicted
+++ resolved
@@ -39,11 +39,9 @@
 url = "2.5"
 deku = "0.19"
 thiserror = "2.0"
-<<<<<<< HEAD
 comfy-table = "7.1"
 num-format = "0.4"
-=======
->>>>>>> 77dcd699
+
 
 [target.'cfg(not(target_env = "msvc"))'.dependencies]
 tikv-jemallocator = { version = "0.6.0", features = ["background_threads"] }